from openai import OpenAI
import discord
from discord.ext import commands
import os
from dotenv import load_dotenv
import re
from webserver import keep_alive
from database import init_db, log_interaction, store_feedback
from wandb_logger import init_wandb, log_interaction as wandb_log_interaction

load_dotenv()  # Load environment variables from .env

# Initialize the database and wandb
init_db()


# --- Determine and Load Transcript File --- 
transcript_file = os.path.join(os.path.dirname(os.path.dirname(__file__)), "data", "WS1-C2.vtt")

MAX_CHARS = 60000 # Approx 15k tokens (using 4 chars/token heuristic)

<<<<<<< HEAD
# init_wandb()
=======
>>>>>>> 847d85ce

# basic qa
def load_vtt_content(file_path):
    """Reads a VTT file and extracts the text content, skipping metadata and timestamps."""
    try:
        with open(file_path, 'r', encoding='utf-8') as f:
            lines = f.readlines()
    except FileNotFoundError:
        print(f"Error: Transcript file not found at {file_path}")
        return None
    except Exception as e:
        print(f"Error reading transcript file: {e}")
        return None

    content_lines = []
    is_content = False
    for line in lines:
        line = line.strip()
        # Skip empty lines, WEBVTT header, and timestamp lines
        if not line or line == 'WEBVTT' or '-->' in line:
            is_content = False
            continue
        # Skip lines that look like metadata (e.g., NOTE, STYLE)
        if re.match(r'^[A-Z]+(\s*:.*)?$', line):
             is_content = False
             continue
        # If it's not metadata or timestamp, assume it's content
        # A simple heuristic: content often follows a timestamp line
        # A better check might be needed for complex VTTs
        # We will just append any line that doesn't match the skip conditions
        content_lines.append(line)
        
    return " ".join(content_lines)

workshop_context = load_vtt_content(transcript_file)
original_length = len(workshop_context)
if original_length > MAX_CHARS:
    workshop_context = workshop_context[:MAX_CHARS]


async def answer_question_basic(context, question):
    """Minimal function to ask OpenAI a question based on provided context."""
    client_openai = OpenAI()
    system_prompt = """
    You are a helpful assistant. Answer questions based ONLY on the provided context from the workshop transcript.
    If the answer is not in the context, say you don't know based on the provided transcript.
    Answer in a 2-3 sentences only. Be thorough, but concise.
    """

    try:
        response = client_openai.chat.completions.create(
            model="gpt-4.1",
            messages=[
                {"role": "system", "content": system_prompt},
                {"role": "user", "content": f"Context (Workshop Transcript):\n\n{context}\n\nQuestion: {question}"}
            ],
            temperature=0.1, 
            max_tokens=500 # Allow more tokens for answers from transcript
        )
        return response.choices[0].message.content
    except Exception as e:
        # Add more specific error handling if needed (e.g., context length) 
        return f"An error occurred interacting with OpenAI: {str(e)}"

###########################################
intents = discord.Intents.default()
intents.messages = True
intents.message_content = True

client = discord.Client(intents=intents)


def bot_is_mentioned(content: str, client_user) -> bool:
    """Checks if the bot is mentioned or addressed in the message content."""
    # Use word boundaries (\b) to avoid matching parts of other words
    return (
        client_user.mention in content
        or re.search(r"\bbot\b", content, re.IGNORECASE) is not None
    )

def bot_is_mentioned(content: str, client_user) -> bool:
    """Checks if the bot is mentioned or addressed in the message content."""
    # Use word boundaries (\b) to avoid matching parts of other words
    return (
        client_user.mention in content
        or re.search(r"\bbot\b", content, re.IGNORECASE) is not None
    )

@client.event
async def on_ready():
    # Send the message "hello" only to the general channel
    for guild in client.guilds:
        general_channel = discord.utils.get(guild.text_channels, name='random')
        if general_channel:
            await general_channel.send("Hello! I'm here to assist you with the workshop transcript. Ask me anything! by typing: hey bot <your question>")
    
@client.event
async def on_message(message):
    if message.author == client.user:
        return

    content_lower = message.content.lower()

    # Check if it's a feedback response in a thread
    if isinstance(message.channel, discord.Thread) and message.channel.owner_id == client.user.id:
        try:
            thread_name = message.channel.name
            interaction_id = int(thread_name.split('-')[1]) if '-' in thread_name else None
            if interaction_id:
                feedback = message.content
                store_feedback(interaction_id, feedback)
                
                # Get the original bot response from the thread
                async for msg in message.channel.history(limit=10):
                    if msg.author == client.user and not msg.content.startswith(("Was this response helpful?", "Thank you for your feedback!")):
                        original_response = msg.content
                        break
                
                # Update W&B with feedback
                wandb_log_interaction(
                    message.author.id,
                    message.channel.id,
                    "",  # No need to include question for feedback
                    original_response,  # Include the original response
                    message.channel.id,
                    feedback
                )
                await message.channel.send("Thank you for your feedback!")
                await message.channel.edit(archived=True)
                return
        except Exception as e:
            print(f"Error storing feedback: {e}")
            return

    if bot_is_mentioned(content=message.content, client_user=client.user):
        try:
            thread = await message.create_thread(
                name=f"q-{message.id}",
                auto_archive_duration=60
            )
            
            async with thread.typing():
                response = await answer_question_basic(workshop_context, message.content)
                
                await thread.send(response)
                
                # Log interaction to both database and wandb
                interaction_id = log_interaction(
                    message.author.id,
                    message.channel.id,
                    message.content,
                    response,
                    thread.id
                )
                
                wandb_log_interaction(
                    message.author.id,
                    message.channel.id,
                    message.content,
                    response,
                    thread.id
                )
                
                await thread.edit(name=f"question-{interaction_id}")
                await thread.send("Was this response helpful? (Please reply with Yes/No and optionally add more details)")
                
        except Exception as e:
            await message.channel.send(f"Error: {str(e)}")

def run_discord_bot():
    discord_token = os.environ["DISCORD_BOT_TOKEN"]
    if not discord_token:
        raise ValueError("DISCORD_TOKEN environment variable not set")
    print("Starting Discord bot...")
    client.run(discord_token)

if __name__ == "__main__":
    init_wandb()
    # Retrieve the token from the environment variable populated by the Modal secret
    keep_alive()  # Start the Flask server
    run_discord_bot()
<|MERGE_RESOLUTION|>--- conflicted
+++ resolved
@@ -19,10 +19,7 @@
 
 MAX_CHARS = 60000 # Approx 15k tokens (using 4 chars/token heuristic)
 
-<<<<<<< HEAD
 # init_wandb()
-=======
->>>>>>> 847d85ce
 
 # basic qa
 def load_vtt_content(file_path):
